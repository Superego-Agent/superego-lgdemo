--- conflicted
+++ resolved
@@ -4,70 +4,6 @@
 	import { marked } from 'marked';
 	import DOMPurify from 'dompurify';
 	import ToolIcon from '~icons/fluent/wrench-24-regular'; // Use Fluent wrench icon
-<<<<<<< HEAD
-
-	export let message: MessageType;
-
-	// Removed sender variable, use message.type directly
-	// Use message.nodeId directly where needed
-
-	// Correctly determine if the message represents an error
-	$: isError = message.type === 'tool' && message.is_error === true;
-	// Note: SystemApiMessage doesn't have an is_error flag in global.d.ts
-
-	// Get tool name safely
-	$: toolName = message.type === 'tool' ? message.name : null;
-
-	// Get AI message safely
-	$: aiMessage = message.type === 'ai' ? message : null;
-
-	// Get Tool message safely (used for tool_call_id if needed, though not currently used)
-	// $: toolApiMsg = message.type === 'tool' ? message : null;
-
-	const titleMap: Record<string, string | undefined> = {
-		human: 'You',
-		system: 'System',
-		// AI and Tool titles are handled dynamically based on nodeId or tool name
-	};
-
-	// Map node IDs and message types to accent colors
-	const accentColorMap: Record<string, string> = {
-		// Node IDs (adjust if backend sends different IDs)
-		'input_moderator': 'var(--node-superego)', // Example node ID for superego
-		'agent': 'var(--node-inner-agent)', // Example node ID for inner agent
-		'action': 'var(--node-tools)', // Example node ID for tool execution node
-
-		// Message Types (Fallbacks)
-		human: 'var(--text-primary)', // Use primary text color for 'You' title contrast
-		system: 'var(--system-border)',
-		ai: 'var(--node-inner-agent)', // Default AI color if no specific node
-		tool: 'var(--node-tools)', // Default tool color if no specific node
-	};
-
-	// Determine accent color based on error status, node ID, or message type
-	$: cardAccentColor = isError
-		? 'var(--error)'
-		: accentColorMap[message.nodeId] ?? accentColorMap[message.type] ?? 'var(--node-default)';
-
-	// Determine the title displayed on the card
-	$: title = (() => {
-		if (message.type === 'ai') {
-			// Use Node ID for AI messages if available, otherwise 'AI'
-			return message.nodeId?.replace(/_/g, ' ').replace(/\b\w/g, l => l.toUpperCase()) ?? 'AI';
-		} else if (message.type === 'tool') {
-			// Use tool name for tool messages
-			return `Tool: ${toolName ?? 'Result'}`;
-		} else if (message.type === 'human' || message.type === 'system') {
-			// Use the title map for human/system
-			return titleMap[message.type];
-		}
-		return undefined; // Default case
-	})();
-
-	// Generate CSS classes based on message type, node ID, and error status
-	$: cardClasses = `message-card ${message.type} ${message.nodeId ? `node-${message.nodeId.toLowerCase().replace(/[^a-z0-9]/g, '-')}` : ''} ${isError ? 'error' : ''}`;
-
-=======
 
 	interface Props {
 		message: MessageType;
@@ -132,7 +68,6 @@
 	// Generate CSS classes based on message type, node ID, and error status
 	let cardClasses = $derived(`message-card ${message.type} ${message.nodeId ? `node-${message.nodeId.toLowerCase().replace(/[^a-z0-9]/g, '-')}` : ''} ${isError ? 'error' : ''}`);
 
->>>>>>> 00c1d50d
 
 	function getRawContentText(content: MessageType['content']): string {
 		if (typeof content === 'string') {
@@ -144,11 +79,7 @@
 	}
 
     // Reverted renderedContent logic to original state (pre-Fix #1)
-<<<<<<< HEAD
-	$: renderedContent = (() => {
-=======
 	let renderedContent = $derived((() => {
->>>>>>> 00c1d50d
 		const rawText = getRawContentText(message.content);
 		// Simplified logic: directly use rawText for parsing for all types,
 		// as the stream processor now sends the correct raw content.
@@ -175,17 +106,12 @@
 				return `<pre class="error-content">${rawText.replace(/</g, '<').replace(/>/g, '>')}</pre>`;
 			}
 		}
-<<<<<<< HEAD
-	})();
-=======
 	})());
->>>>>>> 00c1d50d
 
 
 	function formatToolArgs(args: any): string {
 		if (args === null || args === undefined || args === '') {
 			return "";
-<<<<<<< HEAD
 		}
 
 		let formattedArgs = '';
@@ -195,35 +121,16 @@
 		} catch (e) {
 			formattedArgs = String(args);
 		}
-=======
-		}
-
-		let formattedArgs = '';
-		try {
-			const valueToFormat = (typeof args === 'string') ? JSON.parse(args) : args;
-			formattedArgs = JSON.stringify(valueToFormat, null, 2);
-		} catch (e) {
-			formattedArgs = String(args);
-		}
->>>>>>> 00c1d50d
 		// Use literal < and > for pre tag
 		return `<pre class="tool-args-content">${formattedArgs}</pre>`;
 	}
 
 	// Animation properties based on message type
-<<<<<<< HEAD
-	$: animProps = (() => {
-		const common = { duration: 300, easing: elasticOut };
-		const position = message.type === 'human' ? { y: -20, x: 20 } : { y: 20, x: -20 };
-		return { ...common, ...position };
-	})();
-=======
 	let animProps = $derived((() => {
 		const common = { duration: 300, easing: elasticOut };
 		const position = message.type === 'human' ? { y: -20, x: 20 } : { y: 20, x: -20 };
 		return { ...common, ...position };
 	})());
->>>>>>> 00c1d50d
 
 </script>
 
@@ -231,10 +138,7 @@
 	<div class={cardClasses} style="--card-accent-color: {cardAccentColor}">
 		{#if title}
 			<div class="message-title" style:color={cardAccentColor}>
-<<<<<<< HEAD
-=======
 		<!-- === Message Title (Type/Node/Tool Name) === -->
->>>>>>> 00c1d50d
 				{#if message.type === 'tool'}
 					<span class="tool-icon"><ToolIcon /></span>
 				{/if}
@@ -251,10 +155,7 @@
 
 		{#if message.type === 'ai' && aiMessage?.tool_calls && aiMessage.tool_calls.length > 0}
 			<div class="tool-calls-separator"></div>
-<<<<<<< HEAD
-=======
 		<!-- === AI Tool Calls (If any) === -->
->>>>>>> 00c1d50d
 			<div class="tool-calls-section">
 				{#each aiMessage.tool_calls as toolCall, i (toolCall.id || toolCall.name)}
 					<div class="tool-call-item" in:fade|local={{delay: 100 + i * 50, duration: 200}}>
@@ -454,23 +355,9 @@
 		margin: var(--space-xs) 0 0 0;
 		padding: 0;
 		background: none;
-<<<<<<< HEAD
 	}
 
 	/* Style for the <pre> tag generated for tool results content - REMOVED as <pre> is no longer used */
-	/*
-	.tool-result-content {
-		white-space: pre-wrap;
-		word-break: break-word;
-		overflow-wrap: break-word;
-		font-family: inherit;
-		font-size: inherit;
-		margin: 0;
-		padding: 0;
-		background: none;
-		color: inherit;
-	}
-	*/
 
 	/* Style for the <pre> tag generated for error content */
 	.error-content {
@@ -484,24 +371,6 @@
 		color: var(--error);
 	}
 
-=======
-	}
-
-	/* Style for the <pre> tag generated for tool results content - REMOVED as <pre> is no longer used */
-
-	/* Style for the <pre> tag generated for error content */
-	.error-content {
-		white-space: pre-wrap;
-		word-break: break-word;
-		font-family: inherit;
-		font-size: inherit;
-		margin: 0;
-		padding: 0;
-		background: none;
-		color: var(--error);
-	}
-
->>>>>>> 00c1d50d
 	/* Style for the <pre> tag generated for tool call arguments */
 	:global(.tool-args-content) {
 		display: block; /* Ensure it takes block layout */
