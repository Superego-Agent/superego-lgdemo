<script lang="ts">
<<<<<<< HEAD
=======
  import { preventDefault } from 'svelte/legacy';

>>>>>>> 00c1d50d
  import { scale } from "svelte/transition";
  import { createEventDispatcher } from "svelte";

  import IconSend from '~icons/fluent/send-24-regular';
  import IconLoading from '~icons/fluent/arrow-sync-circle-24-regular';

<<<<<<< HEAD
  let userInput: string = "";
  let inputElement: HTMLTextAreaElement;
  let isExpanded = false;

  /** Controls whether the input and button are disabled. Passed from parent. */
  export let disabled: boolean = false;

=======
  // --- Component State ---
  let userInput: string = $state("");
  let inputElement: HTMLTextAreaElement | null = $state(null);
  let isExpanded = $state(false);

  // --- Props ---
  
  interface Props {
    /** Controls whether the input and button are disabled. Passed from parent. */
    disabled?: boolean;
  }

  let { disabled = false }: Props = $props();

  // --- Dispatcher ---
>>>>>>> 00c1d50d
  const dispatch = createEventDispatcher();

  // --- Event Handlers & Logic ---
  function handleSubmit() {
    const trimmedInput = userInput.trim();
    if (!trimmedInput || disabled) {
      return;
    }

    dispatch("send", { text: trimmedInput });

    userInput = "";
    isExpanded = false;
    inputElement?.style.setProperty("height", "auto");
  }

  function handleFocus() {
    isExpanded = true;
  }

  function handleBlur() {
    setTimeout(() => {
      if (!userInput.trim()) {
        isExpanded = false;
      }
    }, 150);
  }

  function handleInput() {
    if (inputElement) {
      inputElement.style.setProperty("height", "auto");
      const maxHeight = 150;
      const scrollHeight = inputElement.scrollHeight;
      inputElement.style.setProperty(
        "height",
        `${Math.min(scrollHeight, maxHeight)}px`
      );
    }
  }
</script>

<form
  class="chat-input-form"
  class:expanded={isExpanded}
  onsubmit={preventDefault(handleSubmit)}
>
  <!-- Text Input Area -->
  <div class="textarea-container">
    <textarea
      bind:this={inputElement}
      bind:value={userInput}
      placeholder="Type your message here..."
      rows={isExpanded ? 3 : 1}
      disabled={disabled}
<<<<<<< HEAD
      on:focus={handleFocus}
      on:blur={handleBlur}
      on:input={handleInput}
      on:keydown={(e) => {
=======
      onfocus={handleFocus}
      onblur={handleBlur}
      oninput={handleInput}
      onkeydown={(e) => {
>>>>>>> 00c1d50d
        if (e.key === "Enter" && !e.shiftKey) {
          e.preventDefault();
          handleSubmit();
        }
      }}
    ></textarea>
  </div>

<<<<<<< HEAD
=======
  <!-- Submit Button (Shows Loading/Send Icon) -->
>>>>>>> 00c1d50d
  <button
    type="submit"
    disabled={!userInput.trim() || disabled}
    class:loading={disabled}
    title="Send Message"
    in:scale|local={{ duration: 150, start: 0.8 }}>

    {#if disabled}
      <IconLoading class="loading-icon-animate" />
    {:else}
      <IconSend />
    {/if}
  </button>
</form>

<style lang="scss">
  @use '../styles/mixins' as *;

  .chat-input-form {
    width: 100%;
    margin: 0px;
    padding: 0px;
    display: flex;
    gap: var(--space-md);
    transition: all 0.2s ease;
    align-items: space-between;
    justify-content: center;
  }
  .chat-input-form.expanded {
<<<<<<< HEAD
  //padding: var(--space-lg) 0px 0px 0px;
=======
>>>>>>> 00c1d50d

    padding: 0px;
  }
  .textarea-container {
    flex-grow: 1;
    position: relative;
    box-shadow: var(--shadow-sm);
    border-radius: var(--radius-lg);
    transition: all 0.3s ease;
    border: 1px solid var(--input-border);
    background-color: var(--input-bg);
  }
  .expanded .textarea-container {
    box-shadow: var(--shadow-md);
  }
  textarea {
    width: 100%;
    padding: var(--space-md) var(--space-lg);
    padding-right: calc(var(--space-lg) + 10px);
    border: none;
    background-color: transparent;
    color: var(--text-primary);
    border-radius: var(--radius-lg);
    resize: none;
    font-family: inherit;
    font-size: 1em;
    line-height: 1.4;
    max-height: 150px;
    transition: all 0.2s ease;
    overflow-y: auto;
    @include custom-scrollbar($track-bg: transparent, $thumb-bg: var(--primary-light), $width: 6px); // Use mixin
  }

<<<<<<< HEAD
  .textarea-container:has(textarea:focus) {
=======
  // Style the container when the textarea inside it is focused
  .textarea-container:has(:global(textarea:focus)) {
>>>>>>> 00c1d50d
    border-color: var(--input-focus);
    outline: none;
    box-shadow:
      var(--shadow-md),
      0 0 0 2px rgba(157, 70, 255, 0.2);
  }
  textarea:focus {
    outline: none;
  }
  textarea:disabled {
    background-color: var(--bg-surface);
    cursor: not-allowed;
    opacity: 0.7;
  }

  button {
      padding: 0;
      height: 44px;
      width: 44px;
      cursor: pointer;
      align-self: flex-end;
      margin-bottom: var(--space-sm);
      background-color: var(--button-bg, #eee); 
      border: 1px solid var(--button-border, #ccc); 
      border-radius: var(--radius-pill);
      color: var(--button-text, #333); 
      display: flex;
      align-items: center;
      justify-content: center;
      line-height: 1;
      transition: background-color 0.2s ease, opacity 0.2s ease, color 0.2s ease;
  }
   button:disabled {
       cursor: not-allowed;
       opacity: var(--button-disabled-opacity, 0.6); 
       background-color: var(--button-disabled-bg, #f5f5f5); 
       color: var(--button-disabled-text, #999);
  }
  button:not(:disabled) {
      background-color: var(--success);
      color: #ffffff; /* White text for contrast on green */
      border-color: transparent; /* Remove border when active */
   }

<<<<<<< HEAD
  //  .loading-icon-animate {
  //      animation: spin 1s linear infinite;
  //  }
=======
>>>>>>> 00c1d50d
</style><|MERGE_RESOLUTION|>--- conflicted
+++ resolved
@@ -1,24 +1,12 @@
 <script lang="ts">
-<<<<<<< HEAD
-=======
   import { preventDefault } from 'svelte/legacy';
 
->>>>>>> 00c1d50d
   import { scale } from "svelte/transition";
   import { createEventDispatcher } from "svelte";
 
   import IconSend from '~icons/fluent/send-24-regular';
   import IconLoading from '~icons/fluent/arrow-sync-circle-24-regular';
 
-<<<<<<< HEAD
-  let userInput: string = "";
-  let inputElement: HTMLTextAreaElement;
-  let isExpanded = false;
-
-  /** Controls whether the input and button are disabled. Passed from parent. */
-  export let disabled: boolean = false;
-
-=======
   // --- Component State ---
   let userInput: string = $state("");
   let inputElement: HTMLTextAreaElement | null = $state(null);
@@ -34,7 +22,6 @@
   let { disabled = false }: Props = $props();
 
   // --- Dispatcher ---
->>>>>>> 00c1d50d
   const dispatch = createEventDispatcher();
 
   // --- Event Handlers & Logic ---
@@ -89,17 +76,10 @@
       placeholder="Type your message here..."
       rows={isExpanded ? 3 : 1}
       disabled={disabled}
-<<<<<<< HEAD
-      on:focus={handleFocus}
-      on:blur={handleBlur}
-      on:input={handleInput}
-      on:keydown={(e) => {
-=======
       onfocus={handleFocus}
       onblur={handleBlur}
       oninput={handleInput}
       onkeydown={(e) => {
->>>>>>> 00c1d50d
         if (e.key === "Enter" && !e.shiftKey) {
           e.preventDefault();
           handleSubmit();
@@ -108,10 +88,7 @@
     ></textarea>
   </div>
 
-<<<<<<< HEAD
-=======
   <!-- Submit Button (Shows Loading/Send Icon) -->
->>>>>>> 00c1d50d
   <button
     type="submit"
     disabled={!userInput.trim() || disabled}
@@ -141,10 +118,6 @@
     justify-content: center;
   }
   .chat-input-form.expanded {
-<<<<<<< HEAD
-  //padding: var(--space-lg) 0px 0px 0px;
-=======
->>>>>>> 00c1d50d
 
     padding: 0px;
   }
@@ -178,12 +151,8 @@
     @include custom-scrollbar($track-bg: transparent, $thumb-bg: var(--primary-light), $width: 6px); // Use mixin
   }
 
-<<<<<<< HEAD
-  .textarea-container:has(textarea:focus) {
-=======
   // Style the container when the textarea inside it is focused
   .textarea-container:has(:global(textarea:focus)) {
->>>>>>> 00c1d50d
     border-color: var(--input-focus);
     outline: none;
     box-shadow:
@@ -228,10 +197,4 @@
       border-color: transparent; /* Remove border when active */
    }
 
-<<<<<<< HEAD
-  //  .loading-icon-animate {
-  //      animation: spin 1s linear infinite;
-  //  }
-=======
->>>>>>> 00c1d50d
 </style>