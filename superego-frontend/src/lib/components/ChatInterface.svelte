--- conflicted
+++ resolved
@@ -1,64 +1,4 @@
 <script lang="ts">
-<<<<<<< HEAD
-    // Removed unused imports: get, afterUpdate, tick, slide, fade, MessageCard, ErrorIcon, ChatIcon, InfoIcon, knownThreadIds, addThreadToSession, getLatestHistory
-    import { globalError, activeSessionId, uiSessions } from '../stores';
-    import { sendUserMessage } from '../services/chatService';
-    import ChatInput from './ChatInput.svelte';
-    import RunConfigurationPanel from './RunConfigurationPanel.svelte';
-    import ChatView from './ChatView.svelte'; 
-    import IconChat from '~icons/fluent/chat-24-regular';
-
-    import ChevronLeftIcon from '~icons/fluent/chevron-left-24-regular';
-    import ChevronRightIcon from '~icons/fluent/chevron-right-24-regular';
-
-    // --- Pagination State ---
-    const MIN_CHAT_VIEW_WIDTH = 400; // Minimum width for each ChatView in pixels
-    let containerWidth: number = 0; // Bound to messages-container width
-    let currentPage = 0;
-    let itemsPerPage = 1;
-    let totalPages = 1;
-    let paginatedThreadIds: string[] = [];
-
-
-    // --- Reactive State Derivations ---
-    $: currentSessionId = $activeSessionId;
-    $: currentSessionState = currentSessionId ? $uiSessions[currentSessionId] : null;
-    $: activeThreadIds = currentSessionState?.threads ? Object.keys(currentSessionState.threads) : [];
-
-    // --- Reactive Pagination Calculations ---
-    $: {
-        itemsPerPage = Math.max(1, Math.floor(containerWidth / MIN_CHAT_VIEW_WIDTH));
-        totalPages = Math.ceil(activeThreadIds.length / itemsPerPage);
-        // Clamp currentPage to valid range if totalPages changes
-        currentPage = Math.max(0, Math.min(currentPage, totalPages - 1));
-
-        const startIndex = currentPage * itemsPerPage;
-        const endIndex = startIndex + itemsPerPage;
-        paginatedThreadIds = activeThreadIds.slice(startIndex, endIndex);
-    }
-
-    // --- Pagination Functions ---
-    function goToPage(pageIndex: number) {
-        currentPage = Math.max(0, Math.min(pageIndex, totalPages - 1));
-    }
-    function nextPage() {
-        if (currentPage < totalPages - 1) {
-            currentPage++;
-        }
-    }
-    function prevPage() {
-        if (currentPage > 0) {
-            currentPage--;
-        }
-    }
-
-
-    // --- Message Sending Logic ---
-    // --- State for holding current config ---
-    // Note: We don't actually need to store it here anymore,
-    // the service handles it. We just need to update the service.
-
-=======
     import { activeStore } from '$lib/state/active.svelte'; // Use new active state store
     import { sessionStore } from '../state/session.svelte'; // Import new session state
     import { sendUserMessage } from '../services/chat.svelte';
@@ -81,7 +21,6 @@
     let activeThreadIds = $derived(currentSessionState?.threads ? Object.keys(currentSessionState.threads) : []);
 
 
->>>>>>> 00c1d50d
     // --- Event Handlers ---
     async function handleSend(event: CustomEvent<{ text: string }>) {
         const userInput = event.detail.text.trim();
@@ -90,13 +29,6 @@
             return;
         }
 
-<<<<<<< HEAD
-        const sessionState = $uiSessions[currentSessionId];
-        if (!sessionState) {
-             // Setting globalError here might be redundant if sendUserMessage handles it,
-             // but it provides immediate feedback if the session is missing.
-             globalError.set("Cannot send message: Active session not found.");
-=======
         // Use the derived value here too
         // Access persisted state directly
         const currentSessionData = currentSessionId ? sessionStore.uiSessions[currentSessionId] : null;
@@ -104,7 +36,6 @@
              // Setting globalError here might be redundant if sendUserMessage handles it,
              // but it provides immediate feedback if the session is missing.
              activeStore.setGlobalError("Cannot send message: Active session not found.");
->>>>>>> 00c1d50d
              console.error('[ChatInterface] Send prevented: Session state not found for ID:', currentSessionId);
              return;
         }
@@ -112,65 +43,20 @@
         console.log(`[ChatInterface] Calling sendUserMessage for session: ${currentSessionId}`);
         // Call the service function, which handles config and API call
         await sendUserMessage(userInput);
-<<<<<<< HEAD
-        // Error handling is now primarily within sendUserMessage/api.ts
-=======
->>>>>>> 00c1d50d
     }
 
 </script>
 
 <div class="chat-interface">
-<<<<<<< HEAD
-    {#if $globalError}
-        <div class="error-banner" >
-             <div class="error-content">
-                 <span>Error: {$globalError}</span>
-=======
     <!-- === Global Error Banner === -->
     {#if activeStore.globalError}
         <div class="error-banner" >
              <div class="error-content">
                  <span>Error: {activeStore.globalError}</span>
->>>>>>> 00c1d50d
              </div>
          </div>
     {/if}
 
-<<<<<<< HEAD
-    <div class="messages-container" bind:clientWidth={containerWidth}>
-        {#if activeThreadIds.length > 0}
-            <!-- Page Content: Displays ChatViews for the current page -->
-            <div class="page-content">
-                {#each paginatedThreadIds as threadId (threadId)}
-                    <div class="thread-wrapper">
-                        <ChatView {threadId} />
-                    </div>
-                {/each}
-            </div>
-            <!-- Pagination Controls -->
-            {#if totalPages > 1}
-                <div class="pagination-controls">
-                    <button class="pagination-button" on:click={prevPage} disabled={currentPage === 0} aria-label="Previous Page">
-                        <ChevronLeftIcon />
-                    </button>
-                    <div class="pagination-dots">
-                        {#each { length: totalPages } as _, i}
-                            <button
-                                class="dot"
-                                class:active={i === currentPage}
-                                on:click={() => goToPage(i)}
-                                aria-label="Go to page {i + 1}"
-                                aria-current={i === currentPage ? 'page' : undefined}
-                            ></button>
-                        {/each}
-                    </div>
-                    <button class="pagination-button" on:click={nextPage} disabled={currentPage === totalPages - 1} aria-label="Next Page">
-                        <ChevronRightIcon />
-                    </button>
-                </div>
-            {/if}
-=======
     <!-- === Main Chat Display Area === -->
     <div class="messages-container" bind:clientWidth={containerWidth}>
         {#if activeThreadIds.length > 0}
@@ -185,7 +71,6 @@
                      </div>
                                              {/snippet}
                         </Paginator>
->>>>>>> 00c1d50d
         {:else if currentSessionId}
             <div class="empty-chat">
                 <IconChat />
@@ -206,147 +91,6 @@
 </div>
 
 <style lang="scss">
-<<<<<<< HEAD
-    @use '../styles/mixins' as *;
-
-    .chat-interface {
-        flex-grow: 1;
-        display: flex;
-        flex-direction: column;
-        height: 100%;
-        overflow: hidden;
-        background-color: var(--bg-primary);
-        width: 100%;
-        position: relative;
-    }
-    .error-banner {
-        background-color: var(--error-bg);
-        color: var(--error);
-        padding: var(--space-sm) var(--space-md); // Reduced padding
-        border-bottom: 1px solid var(--error);
-        text-align: center;
-        font-size: 0.85em; // Smaller font
-        box-shadow: var(--shadow-sm); // Lighter shadow
-        flex-shrink: 0;
-        z-index: 10; // Ensure it's above messages
-    }
-    .error-content {
-        display: flex;
-        align-items: center;
-        justify-content: center;
-        gap: var(--space-xs); // Reduced gap
-    }
-    .messages-container {
-        flex-grow: 1;
-        overflow: hidden; /* Hide main scrollbar, page content scrolls if needed */
-        padding: 0; /* Remove padding, apply to page-content if needed */
-        display: flex;
-        flex-direction: column; /* Stack page content and pagination */
-        gap: var(--space-sm); /* Space between page content and pagination */
-        -webkit-overflow-scrolling: touch;
-    }
-    .page-content {
-        flex-grow: 1;
-        display: flex;
-        flex-direction: row; /* Side-by-side layout */
-        gap: var(--space-sm);
-        padding: var(--space-md); /* Add padding here */
-        overflow-x: hidden; /* Prevent horizontal scrollbar */
-        overflow-y: hidden; /* ChatView handles its own scroll */
-    }
-
-    .thread-wrapper {
-        flex: 1; /* Share space equally */
-        display: flex; /* Ensure ChatView fills wrapper */
-        min-width: 0; /* Prevent flex overflow issues */
-        border: 1px solid var(--border-color-light, #eee); /* Optional border */
-        border-radius: var(--radius-md);
-        overflow: hidden; /* Clip content */
-    }
-
-    .empty-chat {
-        text-align: center;
-        color: var(--text-secondary);
-        margin: auto; /* Center vertically and horizontally */
-        padding: var(--space-xl);
-        font-style: italic;
-        display: flex;
-        flex-direction: column;
-        align-items: center;
-        justify-content: center;
-        gap: var(--space-sm);
-    }
-     /* .empty-chat.error-message styling remains valid if needed */
-
-
-
-    .pagination-controls {
-        display: flex;
-        justify-content: center;
-        align-items: center;
-        padding: var(--space-xs) 0 var(--space-sm);
-        flex-shrink: 0;
-        gap: var(--space-md);
-    }
-
-    .pagination-button {
-        background: none;
-        border: none;
-        color: var(--text-secondary);
-        cursor: pointer;
-        padding: var(--space-xs);
-        border-radius: var(--radius-sm);
-        display: flex;
-        align-items: center;
-        justify-content: center;
-        font-size: 1.2em;
-
-        &:hover:not(:disabled) {
-            background-color: var(--bg-hover);
-            color: var(--text-primary);
-        }
-
-        &:disabled {
-            color: var(--text-disabled);
-            cursor: not-allowed;
-        }
-    }
-
-    .pagination-dots {
-        display: flex;
-        gap: var(--space-xs);
-    }
-
-    .dot {
-        width: 10px;
-        height: 10px;
-        border-radius: 50%;
-        background-color: var(--border-color);
-        border: none;
-        padding: 0;
-        cursor: pointer;
-        transition: background-color 0.2s ease;
-
-        &:hover {
-            background-color: var(--text-secondary);
-        }
-
-        &.active {
-            background-color: var(--primary);
-        }
-    }
-
-
-    .input-area {
-        padding: var(--space-md);
-        background-color: var(--bg-primary);
-        flex-shrink: 0;
-        display: flex;
-        flex-direction: column;
-        gap: var(--space-sm);
-     }
- </style>
-=======
 @use '../styles/mixins' as *;
 
  .chat-interface {
@@ -427,5 +171,4 @@
      flex-direction: column;
      gap: var(--space-sm);
   }
-</style>
->>>>>>> 00c1d50d
+</style>