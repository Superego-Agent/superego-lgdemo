--- conflicted
+++ resolved
@@ -1,45 +1,13 @@
 <script lang="ts">
-<<<<<<< HEAD
-  import { tick } from "svelte";
-  import { uiSessions, activeSessionId } from "../stores";
-  import {
-    createNewSession,
-    renameSession,
-    deleteSession,
-  } from "../sessionManager";
-=======
   import { preventDefault } from 'svelte/legacy';
 
   import { tick } from "svelte";
   import { sessionStore } from "../state/session.svelte";
->>>>>>> 00c1d50d
 
   import IconEdit from "~icons/fluent/edit-24-regular";
   import IconDelete from "~icons/fluent/delete-24-regular";
   import IconAdd from "~icons/fluent/add-24-regular";
 
-<<<<<<< HEAD
-  let editingSessionId: string | null = null;
-  let editingName: string = "";
-  let originalEditingName: string = "";
-  let renameInput: HTMLInputElement | null = null;
-
-  // Reactive statement uses the uiSessions store directly
-  $: sortedSessions = Object.values($uiSessions).sort(
-    (a: UISessionState, b: UISessionState) =>
-      new Date(b.lastUpdatedAt).getTime() - new Date(a.lastUpdatedAt).getTime()
-  );
-
-  function handleNewChat() {
-    createNewSession(); // Call imported function
-  }
-
-  function selectConversation(sessionId: string) {
-    // Use $activeSessionId store directly
-    if (sessionId === $activeSessionId) return;
-    editingSessionId = null;
-    activeSessionId.set(sessionId); // Set store value
-=======
   // --- Component State ---
   let editingSessionId: string | null = $state(null);
   let editingName: string = $state("");
@@ -61,7 +29,6 @@
     if (sessionId === sessionStore.activeSessionId) return; // Access directly
     editingSessionId = null;
     sessionStore.setActiveSessionId(sessionId); // Use setter method
->>>>>>> 00c1d50d
   }
 
   function startRename(event: MouseEvent, session: UISessionState) {
@@ -88,12 +55,7 @@
       return;
     }
 
-<<<<<<< HEAD
-    // Call imported function
-    renameSession(sessionIdToRename, newName);
-=======
     sessionStore.renameSession(sessionIdToRename, newName);
->>>>>>> 00c1d50d
   }
 
   function handleRenameKeyDown(event: KeyboardEvent) {
@@ -107,10 +69,9 @@
 
   async function handleDelete(event: MouseEvent, sessionId: string) {
     event.stopPropagation();
-<<<<<<< HEAD
 
     // Use $uiSessions store directly
-    const sessionToDelete = $uiSessions[sessionId];
+    const sessionToDelete = sessionStore.uiSessions[sessionId]; // Access directly
     if (!sessionToDelete) return;
 
     if (
@@ -122,70 +83,29 @@
     }
 
     // Call imported function to delete frontend session state
-    // Deleting backend threads is currently out of scope for this refactor
-    // and the corresponding API function was removed.
-    deleteSession(sessionId); // Manager function handles updating activeSessionId if needed
-
-    // Removed the try/catch block that attempted to call deleteThread
-=======
-
-    // Use $uiSessions store directly
-    const sessionToDelete = sessionStore.uiSessions[sessionId]; // Access directly
-    if (!sessionToDelete) return;
-
-    if (
-      !confirm(
-        `Are you sure you want to delete session "${sessionToDelete.name}"?`
-      )
-    ) {
-      return;
-    }
-
-    // Call imported function to delete frontend session state
     // Direct mutation for now, assuming SessionStateStore handles persistence via $effect
     // and sessionManager.deleteSession will be updated/removed later.
     sessionStore.deleteSession(sessionId);
->>>>>>> 00c1d50d
   }
 </script>
 
 <div class="sidebar">
-<<<<<<< HEAD
-  <!-- Button moved inside the list below -->
-
-  <div class="sidebar-section threads-section">
-=======
 
   <div class="sidebar-section threads-section">
     <!-- === Session List === -->
->>>>>>> 00c1d50d
     <ul class="thread-list">
       <!-- Iterate over sortedSessions derived from $uiSessions -->
       <!-- New Session Button as first list item -->
       <li class="new-session-list-item">
         <button
           class="new-session-button session-item-base"
-<<<<<<< HEAD
-          on:click={handleNewChat}
-=======
           onclick={handleNewChat}
->>>>>>> 00c1d50d
           title="New Session"
         >
           <IconAdd />
           <span>Add Session</span>
         </button>
       </li>
-<<<<<<< HEAD
-      {#each sortedSessions as session: UISessionState (session.sessionId)}
-        <!-- Use $activeSessionId store directly -->
-        <li
-          class:active={session.sessionId === $activeSessionId}
-          class:editing={editingSessionId === session.sessionId}
-        >
-          {#if editingSessionId === session.sessionId}
-            <form class="rename-form" on:submit|preventDefault={handleRename}>
-=======
       {#each sortedSessions as session (session.sessionId)}
         <!-- Use $activeSessionId store directly -->
         <li
@@ -194,18 +114,12 @@
         >
           {#if editingSessionId === session.sessionId}
             <form class="rename-form" onsubmit={preventDefault(handleRename)}>
->>>>>>> 00c1d50d
               <input
                 type="text"
                 bind:this={renameInput}
                 bind:value={editingName}
-<<<<<<< HEAD
-                on:blur={handleRename}
-                on:keydown={handleRenameKeyDown}
-=======
                 onblur={handleRename}
                 onkeydown={handleRenameKeyDown}
->>>>>>> 00c1d50d
                 disabled={false}
                 class="rename-input"
               />
@@ -213,17 +127,10 @@
           {:else}
             <div
               class="thread-item-container session-item-base"
-<<<<<<< HEAD
-              on:click={() => selectConversation(session.sessionId)}
-              role="button"
-              tabindex="0"
-              on:keydown={(e) => {
-=======
               onclick={() => selectConversation(session.sessionId)}
               role="button"
               tabindex="0"
               onkeydown={(e) => {
->>>>>>> 00c1d50d
                 if (e.key === "Enter" || e.key === " ")
                   selectConversation(session.sessionId);
               }}
@@ -233,11 +140,7 @@
                 <button
                   class="icon-button"
                   title="Rename Session"
-<<<<<<< HEAD
-                  on:click={(e) => startRename(e, session)}
-=======
                   onclick={(e) => startRename(e, session)}
->>>>>>> 00c1d50d
                   disabled={false}
                 >
                   <IconEdit />
@@ -245,11 +148,7 @@
                 <button
                   class="icon-button delete-button"
                   title="Delete Session"
-<<<<<<< HEAD
-                  on:click={(e) => handleDelete(e, session.sessionId)}
-=======
                   onclick={(e) => handleDelete(e, session.sessionId)}
->>>>>>> 00c1d50d
                   disabled={false}
                 >
                   <IconDelete />
@@ -260,10 +159,7 @@
         </li>
       {:else}
         <li class="empty-list">No conversations yet.</li>
-<<<<<<< HEAD
-=======
         <!-- === Empty List Message === -->
->>>>>>> 00c1d50d
       {/each}
     </ul>
   </div>
@@ -486,11 +382,5 @@
     border-bottom: none;
   }
 
-<<<<<<< HEAD
-  @media (max-width: 768px) {
-    /* Mobile styles can be added here if needed */
-  }
-=======
   @media (max-width: 768px) { }
->>>>>>> 00c1d50d
 </style>