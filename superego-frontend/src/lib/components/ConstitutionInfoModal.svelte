--- conflicted
+++ resolved
@@ -38,15 +38,9 @@
 
     <svelte:window onkeydown={handleKeydown}/>
 
-<<<<<<< HEAD
-    <div class="modal-overlay" on:click={closeModal} transition:fade={{ duration: 150 }} role="dialog" aria-modal="true">
-        <div class="modal-content" on:click|stopPropagation transition:fade={{ duration: 150, delay: 50 }}>
-            <button class="close-button" on:click={closeModal} aria-label="Close modal">
-=======
     <div class="modal-overlay" onclick={closeModal} transition:fade={{ duration: 150 }} role="dialog" aria-modal="true">
         <div class="modal-content" onclick={stopPropagation(bubble('click'))} transition:fade={{ duration: 150, delay: 50 }}>
             <button class="close-button" onclick={closeModal} aria-label="Close modal">
->>>>>>> 00c1d50d
                 <IconClose />
             </button>
             <h2>{title}</h2>
